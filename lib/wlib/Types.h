/**
 * @file Types.h
 * @brief Type definition of all the types we will be using
 *
 * @author Deep Dhillon
 * @date November 12, 2017
 * @bug No known bug
 */

#ifndef EMBEDDEDCPLUSPLUS_TYPES_H
#define EMBEDDEDCPLUSPLUS_TYPES_H

#include <stdint.h>

namespace wlp {

<<<<<<< HEAD
    /**
     * Standard size type for Wlib. Used as a 16-bit unsigned integer.
     * Represents a discrete measure of amount.
     */
    typedef uint16_t size_type;
    /**
     * Standard different type for Wlib. Used as a 16-bit signed integer.
     * Represents a discrete relative difference which has a concept
     * of direction.
     */
    typedef int16_t diff_type;
    /**
     * Type used to represent a state as a distinct numerical value.
     * Uses the unsigned 8-bit integer.
     */
    typedef uint8_t state_type;
=======
    // 16 bit sizes
    typedef uint16_t size_type;
    typedef int16_t diff_type;
>>>>>>> 72f6b5d2

    // 32 bit sizes
    typedef uint32_t size32_type;
    typedef int32_t diff32_type;
}

#endif //EMBEDDEDCPLUSPLUS_TYPES_H
<|MERGE_RESOLUTION|>--- conflicted
+++ resolved
@@ -1,45 +1,26 @@
-/**
- * @file Types.h
- * @brief Type definition of all the types we will be using
- *
- * @author Deep Dhillon
- * @date November 12, 2017
- * @bug No known bug
- */
-
-#ifndef EMBEDDEDCPLUSPLUS_TYPES_H
-#define EMBEDDEDCPLUSPLUS_TYPES_H
-
-#include <stdint.h>
-
-namespace wlp {
-
-<<<<<<< HEAD
-    /**
-     * Standard size type for Wlib. Used as a 16-bit unsigned integer.
-     * Represents a discrete measure of amount.
-     */
-    typedef uint16_t size_type;
-    /**
-     * Standard different type for Wlib. Used as a 16-bit signed integer.
-     * Represents a discrete relative difference which has a concept
-     * of direction.
-     */
-    typedef int16_t diff_type;
-    /**
-     * Type used to represent a state as a distinct numerical value.
-     * Uses the unsigned 8-bit integer.
-     */
-    typedef uint8_t state_type;
-=======
-    // 16 bit sizes
-    typedef uint16_t size_type;
-    typedef int16_t diff_type;
->>>>>>> 72f6b5d2
-
-    // 32 bit sizes
-    typedef uint32_t size32_type;
-    typedef int32_t diff32_type;
-}
-
-#endif //EMBEDDEDCPLUSPLUS_TYPES_H
+/**
+ * @file Types.h
+ * @brief Type definition of all the types we will be using
+ *
+ * @author Deep Dhillon
+ * @date November 12, 2017
+ * @bug No known bug
+ */
+
+#ifndef EMBEDDEDCPLUSPLUS_TYPES_H
+#define EMBEDDEDCPLUSPLUS_TYPES_H
+
+#include <stdint.h>
+
+namespace wlp {
+
+    // 16 bit sizes
+    typedef uint16_t size_type;
+    typedef int16_t diff_type;
+
+    // 32 bit sizes
+    typedef uint32_t size32_type;
+    typedef int32_t diff32_type;
+}
+
+#endif //EMBEDDEDCPLUSPLUS_TYPES_H