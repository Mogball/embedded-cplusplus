--- conflicted
+++ resolved
@@ -1,497 +1,480 @@
-#ifndef WLIB_STATICSTRING_H
-#define WLIB_STATICSTRING_H
-
-#include <string.h>
-#include <math.h>
-
-template<uint16_t tSize>
-class StaticString {
-private:
-    char m_buffer[tSize + 1];
-    uint16_t len;
-public:
-    /**
-     * Default constructor creates string with no character
-     */
-    StaticString<tSize>() {
-        clear();
-    }
-
-    /**
-     * Constructor creates string using character array
-     *
-     * @param str char string
-     */
-    StaticString<tSize>(const char *str) {
-        uint16_t destSize = (uint16_t) ceil(fmin((uint16_t) strlen(str), capacity()));
-        strncpy(m_buffer, str, destSize);
-        m_buffer[destSize] = '\0';
-        len = destSize;
-    }
-
-    /**
-     * Copy constructor.
-     *
-     * @param str static string to copy
-     */
-<<<<<<< HEAD
-    StaticString<tSize>(const StaticString<tSize> &str) {
-        StaticString(str.c_str());
-=======
-    StaticString<tSize>(StaticString<tSize> &str) {
-        strncpy(m_buffer, str.m_buffer, str.len);
-        m_buffer[str.len] = '\0';
-        len = str.len;
->>>>>>> ee6fcf91
-    }
-
-    /**
-     * Copy constructor for const.
-     *
-     * @param str const static string to copy
-     */
-    StaticString<tSize>(const StaticString<tSize> &str) {
-        strncpy(m_buffer, str.m_buffer, str.len);
-        m_buffer[str.len] = '\0';
-        len = str.len;
-    }
-
-    /**
-     * Assignment operator. Copies contents of assigned string.
-     *
-     * @param str string to assign
-     * @return reference to this static string
-     */
-    StaticString<tSize> &operator=(StaticString<tSize> &str) {
-        strncpy(m_buffer, str.m_buffer, str.len);
-        m_buffer[str.len] = '\0';
-        len = str.len;
-        return *this;
-    }
-
-    /**
-     * Assignment operator for const.
-     *
-     * @param str const string to assign
-     * @return reference to this static string
-     */
-<<<<<<< HEAD
-    StaticString<tSize> operator=(const StaticString<tSize> &str) {
-        return operator=(str.c_str());
-=======
-    StaticString<tSize> &operator=(const StaticString<tSize> &str) {
-        strncpy(m_buffer, str.m_buffer, str.len);
-        m_buffer[str.len] = '\0';
-        len = str.len;
-        return *this;
->>>>>>> ee6fcf91
-    }
-
-    /**
-     * Assign operator assigns current object to given character string
-     * @param str
-     * @return current object
-     */
-<<<<<<< HEAD
-=======
-    StaticString<tSize> operator=(char *str) {
-        uint16_t destSize = (uint16_t) ceil(fmin((uint16_t) strlen(str), capacity()));
-        strncpy(m_buffer, str, destSize);
-        m_buffer[destSize] = '\0';
-        len = destSize;
-
-        return *this;
-    }
-
-    /**
-     * Assign operator assigns current object to given const character string
-     * @param str
-     * @return current object
-     */
->>>>>>> ee6fcf91
-    StaticString<tSize> operator=(const char *str) {
-        uint16_t destSize = (uint16_t) ceil(fmin((uint16_t) strlen(str), capacity()));
-        strncpy(m_buffer, str, destSize);
-        m_buffer[destSize] = '\0';
-        len = destSize;
-
-        return *this;
-    }
-
-    /**
-     * Provides current length of string
-     *
-     * @return string length
-     */
-    uint16_t length() const {
-        return len;
-    }
-
-    /**
-     * Provides the maximum capacity of string
-     *
-     * @return string capacity
-     */
-<<<<<<< HEAD
-    uint16_t capacity() {
-=======
-    uint16_t capacity() const {
->>>>>>> ee6fcf91
-        return tSize;
-    }
-
-    /**
-     * Checks if string is empty or not
-     *
-     * @return if string is empty or not
-     */
-    bool empty() const {
-        return length() == 0;
-    }
-
-    /**
-     * Clears the string such that there are no characters left in it
-     */
-    void clear() {
-        m_buffer[0] = '\0';
-        len = 0;
-    }
-
-    /**
-     * Element access operator gives access to character at @code pos
-     *
-     * @param pos the position of the character
-     * @return character at @code position
-     */
-    char &operator[](uint16_t pos) {
-        return m_buffer[pos];
-    }
-
-    /**
-     * Element access operator gives access to character at @code pos.
-     * Character is constant
-     *
-     * @param pos the position of the character
-     * @return character at @code position
-     */
-    const char &operator[](uint16_t pos) const {
-        return m_buffer[pos];
-    }
-
-    /**
-     * Provides access to character at @code pos
-     *
-     * @param pos the position of the character
-     * @return character at @code position
-     */
-    char &at(uint16_t pos) {
-        return m_buffer[pos];
-    }
-
-    /**
-     * Provides access to character at @code pos. Character is constant
-     *
-     * @param pos the position of the character
-     * @return character at @code position
-     */
-    const char &at(uint16_t pos) const {
-        return m_buffer[pos];
-    }
-
-    /**
-     * Provides access to the first character in the string
-     *
-     * @return the first character
-     */
-    char &front() {
-        return m_buffer[0];
-    }
-
-    /**
-     * Provides access to the first character in the string. Character is constant
-     *
-     * @return the first character
-     */
-    const char &front() const {
-        return m_buffer[0];
-    }
-
-    /**
-     * Provides access to the last character in the string
-     *
-     * @return the last character
-     */
-    char &end() {
-        if (empty()) return m_buffer[0];
-
-        return m_buffer[length() - 1];
-    }
-
-    /**
-     * Provides access to the last character in the string. Character is constant
-     *
-     * @return the last character
-     */
-    const char &end() const {
-        if (empty()) return m_buffer[0];
-
-        return m_buffer[length() - 1];
-    }
-
-    /**
-     * Modifier operator adds character to the current string. If String cannot
-     * hold the character, it does not add it
-     *
-     * @param c character to add
-     * @return the current string
-     */
-    StaticString<tSize> &operator+=(char c) {
-        return append(c);
-    }
-
-    /**
-     * Modifier operator adds char string to the current string. If String cannot
-     * hold the given string, it does not add it
-     *
-     * @param val char string to add
-     * @return the current string
-     */
-    StaticString<tSize> &operator+=(const char *val) {
-        return append(val);
-    }
-
-    /**
-     * Modifier operator adds @code StaticString object to the current string. If String cannot
-     * hold the given object string, it does not add it
-     *
-     * @param other @code StaticString string to add
-     * @return the current string
-     */
-    StaticString<tSize> operator+=(StaticString<tSize> &other) {
-        return append(other);
-    }
-
-    /**
-     * Appends a character to the current string. If String cannot
-     * hold the given character, it does not add it
-     *
-     * @param c character to add
-     * @return the current string
-     */
-    StaticString<tSize> &append(const char c) {
-        char array[2] = {c, '\0'};
-        return append(array);
-    }
-
-    /**
-     * Appends a character string to the current string. If String cannot
-     * hold the given character string, it does not add it
-     *
-     * @param str character string to add
-     * @return the current string
-     */
-    StaticString<tSize> &append(const char *str) {
-        uint16_t bufferLength = this->length();
-        uint16_t otherLength = (uint16_t) strlen(str);
-
-        for (int i = bufferLength; i < bufferLength + otherLength && i < capacity(); i++) {
-            m_buffer[i] = str[i - bufferLength];
-        }
-
-        len = (uint16_t) ceil(fmin(capacity(), (bufferLength + otherLength)));
-
-        m_buffer[len] = '\0';
-
-        return *this;
-    }
-
-    /**
-     * Appends a @code StaticString string to the current string. If String cannot
-     * hold the given string, it does not add it
-     *
-     * @param str @code StaticString string to add
-     * @return the current string
-     */
-    StaticString<tSize> &append(const StaticString<tSize> str) {
-        return append(str.c_str());
-    }
-
-    /**
-     * Appends a character to the current string. If String cannot
-     * hold the given character, it does not add it
-     *
-     * @param c character to add
-     * @return the current string
-     */
-    StaticString<tSize> push_back(const char c) {
-        ;
-        return append(c);
-    }
-
-    /**
-     * Appends a character string to the current string. If String cannot
-     * hold the given character string, it does not add it
-     *
-     * @param str character string to add
-     * @return the current string
-     */
-    StaticString<tSize> push_back(const char *str) {
-        ;
-        return append(str);
-    }
-
-    /**
-     * Appends a @code StaticString string to the current string. If String cannot
-     * hold the @code StaticString string, it does not add it
-     *
-     * @param str @code StaticString string to add
-     * @return the current string
-     */
-    StaticString<tSize> push_back(const StaticString<tSize> &str) {
-        ;
-        return append(str);
-    }
-
-
-    /**
-     * Provides access to character array that string uses behind the screen
-     *
-     * @return character array
-     */
-    const char *c_str() const {
-        return m_buffer;
-    }
-
-    /**
-     * Makes substring of the current string
-     *
-     * @param pos starting position
-     * @param length length of the new string
-     * @return new string which is a substring of current string
-     */
-    StaticString<tSize> substr(uint16_t pos, uint16_t length) const {
-        char newBuffer[length + 1];
-
-        for (uint16_t i = pos; i < pos + length; i++) {
-            newBuffer[i - pos] = m_buffer[i];
-        }
-
-        newBuffer[length] = '\0';
-
-        StaticString<tSize> s{newBuffer};
-
-        return s;
-    }
-
-    /**
-     * Compares two strings and return 0 if they are equal, less than 0 if
-     * given string is less than current string and greater than 0 if
-     * given string is greater than current string
-     *
-     * @param str @code StaticString string to compare against current string
-     * @return a signed number based on how strings compare
-     */
-    int16_t compare(const StaticString<tSize> &str) const {
-        return compare(str.c_str());
-    }
-
-    /**
-     * Compares two strings and return 0 if they are equal, less than 0 if
-     * given string is less than current string and greater than 0 if
-     * given string is greater than current string
-     *
-     * @param str character string to compare against current string
-     * @return a signed number based on how strings compare
-     */
-    int16_t compare(const char *str) const {
-        return (int16_t) strcmp(this->c_str(), str);
-    }
-
-};
-
-/**
- * Comparative operator compares if two strings are equal or not
- *
- * @tparam tSize size of template string
- * @param lhs @code StaticString string as left hand side string
- * @param rhs @code StaticString string as right hand side string
- * @return true or false based on if two strings are equal
- */
-template<uint16_t tSize>
-bool operator==(const StaticString<tSize> &lhs, const StaticString<tSize> &rhs) {
-    return lhs.compare(rhs) == 0;
-}
-
-/**
- * Comparative operator compares if two strings are equal or not
- *
- * @tparam tSize size of template string
- * @param lhs character string as left hand side string
- * @param rhs @code StaticString string as right hand side string
- * @return true or false based on if two strings are equal
- */
-template<uint16_t tSize>
-bool operator==(const char *lhs, const StaticString<tSize> &rhs) {
-    return rhs.compare(lhs) == 0;
-}
-
-/**
- * Comparative operator compares if two strings are equal or not
- *
- * @tparam tSize size of template string
- * @param lhs @code StaticString string as left hand side string
- * @param rhs character string as right hand side string
- * @return true or false based on if two strings are equal
- */
-template<uint16_t tSize>
-bool operator==(const StaticString<tSize> &lhs, const char *rhs) {
-    return lhs.compare(rhs) == 0;
-}
-
-/**
- * Additive operator adds two given strings
- *
- * @tparam tSize size of template string
- * @param lhs @code StaticString string as left hand side string
- * @param rhs @code StaticString string as right hand side string
- * @return a @code StaticString that is build from left hind string and right hand string
- */
-template<uint16_t tSize>
-StaticString<tSize> operator+(const StaticString<tSize> &lhs, const StaticString<tSize> &rhs) {
-    StaticString<tSize> newStr;
-    newStr.push_back(lhs).push_back(rhs);
-    return newStr;
-}
-
-/**
- * Additive operator adds two given strings
- *
- * @tparam tSize size of template string
- * @param lhs character string as left hand side string
- * @param rhs @code StaticString string as right hand side string
- * @return a @code StaticString that is build from left hind string and right hand string
- */
-template<uint16_t tSize>
-StaticString<tSize> operator+(const char *lhs, const StaticString<tSize> &rhs) {
-    StaticString<tSize> newStr;
-    newStr.push_back(lhs).push_back(rhs);
-    return newStr;
-}
-
-/**
- * Additive operator adds two given strings
- *
- * @tparam tSize size of template string
- * @param lhs @code StaticString string as left hand side string
- * @param rhs character string as right hand side string
- * @return a @code StaticString that is build from left hind string and right hand string
- */
-template<uint16_t tSize>
-StaticString<tSize> operator+(const StaticString<tSize> &lhs, const char *rhs) {
-    StaticString<tSize> newStr;
-    newStr.push_back(lhs).push_back(rhs);
-    return newStr;
-}
-
-
-#endif //WLIB_STATICSTRING_H
+#ifndef WLIB_STATICSTRING_H
+#define WLIB_STATICSTRING_H
+
+#include <string.h>
+#include <math.h>
+
+template<uint16_t tSize>
+class StaticString {
+private:
+    char m_buffer[tSize + 1];
+    uint16_t len;
+public:
+    /**
+     * Default constructor creates string with no character
+     */
+    StaticString<tSize>() {
+        clear();
+    }
+
+    /**
+     * Constructor creates string using character array
+     *
+     * @param str char string
+     */
+    StaticString<tSize>(const char *str) {
+        uint16_t destSize = (uint16_t) ceil(fmin((uint16_t) strlen(str), capacity()));
+        strncpy(m_buffer, str, destSize);
+        m_buffer[destSize] = '\0';
+        len = destSize;
+    }
+
+    /**
+     * Copy constructor.
+     *
+     * @param str static string to copy
+     */
+    StaticString<tSize>(StaticString<tSize> &str) {
+        strncpy(m_buffer, str.m_buffer, str.len);
+        m_buffer[str.len] = '\0';
+        len = str.len;
+    }
+
+    /**
+     * Copy constructor for const.
+     *
+     * @param str const static string to copy
+     */
+    StaticString<tSize>(const StaticString<tSize> &str) {
+        strncpy(m_buffer, str.m_buffer, str.len);
+        m_buffer[str.len] = '\0';
+        len = str.len;
+    }
+
+    /**
+     * Assignment operator. Copies contents of assigned string.
+     *
+     * @param str string to assign
+     * @return reference to this static string
+     */
+    StaticString<tSize> &operator=(StaticString<tSize> &str) {
+        strncpy(m_buffer, str.m_buffer, str.len);
+        m_buffer[str.len] = '\0';
+        len = str.len;
+        return *this;
+    }
+
+    /**
+     * Assignment operator for const.
+     *
+     * @param str const string to assign
+     * @return reference to this static string
+     */
+    StaticString<tSize> &operator=(const StaticString<tSize> &str) {
+        strncpy(m_buffer, str.m_buffer, str.len);
+        m_buffer[str.len] = '\0';
+        len = str.len;
+        return *this;
+    }
+
+    /**
+     * Assign operator assigns current object to given character string
+     * @param str
+     * @return current object
+     */
+    StaticString<tSize> operator=(char *str) {
+        uint16_t destSize = (uint16_t) ceil(fmin((uint16_t) strlen(str), capacity()));
+        strncpy(m_buffer, str, destSize);
+        m_buffer[destSize] = '\0';
+        len = destSize;
+
+        return *this;
+    }
+
+    /**
+     * Assign operator assigns current object to given const character string
+     * @param str
+     * @return current object
+     */
+    StaticString<tSize> operator=(const char *str) {
+        uint16_t destSize = (uint16_t) ceil(fmin((uint16_t) strlen(str), capacity()));
+        strncpy(m_buffer, str, destSize);
+        m_buffer[destSize] = '\0';
+        len = destSize;
+
+        return *this;
+    }
+
+    /**
+     * Provides current length of string
+     *
+     * @return string length
+     */
+    uint16_t length() const {
+        return len;
+    }
+
+    /**
+     * Provides the maximum capacity of string
+     *
+     * @return string capacity
+     */
+    uint16_t capacity() const {
+        return tSize;
+    }
+
+    /**
+     * Checks if string is empty or not
+     *
+     * @return if string is empty or not
+     */
+    bool empty() const {
+        return length() == 0;
+    }
+
+    /**
+     * Clears the string such that there are no characters left in it
+     */
+    void clear() {
+        m_buffer[0] = '\0';
+        len = 0;
+    }
+
+    /**
+     * Element access operator gives access to character at @code pos
+     *
+     * @param pos the position of the character
+     * @return character at @code position
+     */
+    char &operator[](uint16_t pos) {
+        return m_buffer[pos];
+    }
+
+    /**
+     * Element access operator gives access to character at @code pos.
+     * Character is constant
+     *
+     * @param pos the position of the character
+     * @return character at @code position
+     */
+    const char &operator[](uint16_t pos) const {
+        return m_buffer[pos];
+    }
+
+    /**
+     * Provides access to character at @code pos
+     *
+     * @param pos the position of the character
+     * @return character at @code position
+     */
+    char &at(uint16_t pos) {
+        return m_buffer[pos];
+    }
+
+    /**
+     * Provides access to character at @code pos. Character is constant
+     *
+     * @param pos the position of the character
+     * @return character at @code position
+     */
+    const char &at(uint16_t pos) const {
+        return m_buffer[pos];
+    }
+
+    /**
+     * Provides access to the first character in the string
+     *
+     * @return the first character
+     */
+    char &front() {
+        return m_buffer[0];
+    }
+
+    /**
+     * Provides access to the first character in the string. Character is constant
+     *
+     * @return the first character
+     */
+    const char &front() const {
+        return m_buffer[0];
+    }
+
+    /**
+     * Provides access to the last character in the string
+     *
+     * @return the last character
+     */
+    char &end() {
+        if (empty()) return m_buffer[0];
+
+        return m_buffer[length() - 1];
+    }
+
+    /**
+     * Provides access to the last character in the string. Character is constant
+     *
+     * @return the last character
+     */
+    const char &end() const {
+        if (empty()) return m_buffer[0];
+
+        return m_buffer[length() - 1];
+    }
+
+    /**
+     * Modifier operator adds character to the current string. If String cannot
+     * hold the character, it does not add it
+     *
+     * @param c character to add
+     * @return the current string
+     */
+    StaticString<tSize> &operator+=(char c) {
+        return append(c);
+    }
+
+    /**
+     * Modifier operator adds char string to the current string. If String cannot
+     * hold the given string, it does not add it
+     *
+     * @param val char string to add
+     * @return the current string
+     */
+    StaticString<tSize> &operator+=(const char *val) {
+        return append(val);
+    }
+
+    /**
+     * Modifier operator adds @code StaticString object to the current string. If String cannot
+     * hold the given object string, it does not add it
+     *
+     * @param other @code StaticString string to add
+     * @return the current string
+     */
+    StaticString<tSize> operator+=(StaticString<tSize> &other) {
+        return append(other);
+    }
+
+    /**
+     * Appends a character to the current string. If String cannot
+     * hold the given character, it does not add it
+     *
+     * @param c character to add
+     * @return the current string
+     */
+    StaticString<tSize> &append(const char c) {
+        char array[2] = {c, '\0'};
+        return append(array);
+    }
+
+    /**
+     * Appends a character string to the current string. If String cannot
+     * hold the given character string, it does not add it
+     *
+     * @param str character string to add
+     * @return the current string
+     */
+    StaticString<tSize> &append(const char *str) {
+        uint16_t bufferLength = this->length();
+        uint16_t otherLength = (uint16_t) strlen(str);
+
+        for (int i = bufferLength; i < bufferLength + otherLength && i < capacity(); i++) {
+            m_buffer[i] = str[i - bufferLength];
+        }
+
+        len = (uint16_t) ceil(fmin(capacity(), (bufferLength + otherLength)));
+
+        m_buffer[len] = '\0';
+
+        return *this;
+    }
+
+    /**
+     * Appends a @code StaticString string to the current string. If String cannot
+     * hold the given string, it does not add it
+     *
+     * @param str @code StaticString string to add
+     * @return the current string
+     */
+    StaticString<tSize> &append(const StaticString<tSize> str) {
+        return append(str.c_str());
+    }
+
+    /**
+     * Appends a character to the current string. If String cannot
+     * hold the given character, it does not add it
+     *
+     * @param c character to add
+     * @return the current string
+     */
+    StaticString<tSize> push_back(const char c) {
+        ;
+        return append(c);
+    }
+
+    /**
+     * Appends a character string to the current string. If String cannot
+     * hold the given character string, it does not add it
+     *
+     * @param str character string to add
+     * @return the current string
+     */
+    StaticString<tSize> push_back(const char *str) {
+        ;
+        return append(str);
+    }
+
+    /**
+     * Appends a @code StaticString string to the current string. If String cannot
+     * hold the @code StaticString string, it does not add it
+     *
+     * @param str @code StaticString string to add
+     * @return the current string
+     */
+    StaticString<tSize> push_back(const StaticString<tSize> &str) {
+        ;
+        return append(str);
+    }
+
+
+    /**
+     * Provides access to character array that string uses behind the screen
+     *
+     * @return character array
+     */
+    const char *c_str() const {
+        return m_buffer;
+    }
+
+    /**
+     * Makes substring of the current string
+     *
+     * @param pos starting position
+     * @param length length of the new string
+     * @return new string which is a substring of current string
+     */
+    StaticString<tSize> substr(uint16_t pos, uint16_t length) const {
+        char newBuffer[length + 1];
+
+        for (uint16_t i = pos; i < pos + length; i++) {
+            newBuffer[i - pos] = m_buffer[i];
+        }
+
+        newBuffer[length] = '\0';
+
+        StaticString<tSize> s{newBuffer};
+
+        return s;
+    }
+
+    /**
+     * Compares two strings and return 0 if they are equal, less than 0 if
+     * given string is less than current string and greater than 0 if
+     * given string is greater than current string
+     *
+     * @param str @code StaticString string to compare against current string
+     * @return a signed number based on how strings compare
+     */
+    int16_t compare(const StaticString<tSize> &str) const {
+        return compare(str.c_str());
+    }
+
+    /**
+     * Compares two strings and return 0 if they are equal, less than 0 if
+     * given string is less than current string and greater than 0 if
+     * given string is greater than current string
+     *
+     * @param str character string to compare against current string
+     * @return a signed number based on how strings compare
+     */
+    int16_t compare(const char *str) const {
+        return (int16_t) strcmp(this->c_str(), str);
+    }
+
+};
+
+/**
+ * Comparative operator compares if two strings are equal or not
+ *
+ * @tparam tSize size of template string
+ * @param lhs @code StaticString string as left hand side string
+ * @param rhs @code StaticString string as right hand side string
+ * @return true or false based on if two strings are equal
+ */
+template<uint16_t tSize>
+bool operator==(const StaticString<tSize> &lhs, const StaticString<tSize> &rhs) {
+    return lhs.compare(rhs) == 0;
+}
+
+/**
+ * Comparative operator compares if two strings are equal or not
+ *
+ * @tparam tSize size of template string
+ * @param lhs character string as left hand side string
+ * @param rhs @code StaticString string as right hand side string
+ * @return true or false based on if two strings are equal
+ */
+template<uint16_t tSize>
+bool operator==(const char *lhs, const StaticString<tSize> &rhs) {
+    return rhs.compare(lhs) == 0;
+}
+
+/**
+ * Comparative operator compares if two strings are equal or not
+ *
+ * @tparam tSize size of template string
+ * @param lhs @code StaticString string as left hand side string
+ * @param rhs character string as right hand side string
+ * @return true or false based on if two strings are equal
+ */
+template<uint16_t tSize>
+bool operator==(const StaticString<tSize> &lhs, const char *rhs) {
+    return lhs.compare(rhs) == 0;
+}
+
+/**
+ * Additive operator adds two given strings
+ *
+ * @tparam tSize size of template string
+ * @param lhs @code StaticString string as left hand side string
+ * @param rhs @code StaticString string as right hand side string
+ * @return a @code StaticString that is build from left hind string and right hand string
+ */
+template<uint16_t tSize>
+StaticString<tSize> operator+(const StaticString<tSize> &lhs, const StaticString<tSize> &rhs) {
+    StaticString<tSize> newStr;
+    newStr.push_back(lhs).push_back(rhs);
+    return newStr;
+}
+
+/**
+ * Additive operator adds two given strings
+ *
+ * @tparam tSize size of template string
+ * @param lhs character string as left hand side string
+ * @param rhs @code StaticString string as right hand side string
+ * @return a @code StaticString that is build from left hind string and right hand string
+ */
+template<uint16_t tSize>
+StaticString<tSize> operator+(const char *lhs, const StaticString<tSize> &rhs) {
+    StaticString<tSize> newStr;
+    newStr.push_back(lhs).push_back(rhs);
+    return newStr;
+}
+
+/**
+ * Additive operator adds two given strings
+ *
+ * @tparam tSize size of template string
+ * @param lhs @code StaticString string as left hand side string
+ * @param rhs character string as right hand side string
+ * @return a @code StaticString that is build from left hind string and right hand string
+ */
+template<uint16_t tSize>
+StaticString<tSize> operator+(const StaticString<tSize> &lhs, const char *rhs) {
+    StaticString<tSize> newStr;
+    newStr.push_back(lhs).push_back(rhs);
+    return newStr;
+}
+
+
+#endif //WLIB_STATICSTRING_H