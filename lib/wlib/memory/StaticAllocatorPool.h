--- conflicted
+++ resolved
@@ -1,34 +1,28 @@
-/**
- * @file StaticAllocatorPool.h
- * @brief Template class to create static memory pools
- * 
- * This class is a generalization of the @code Allocator @endcode class and can be used for
- * convenience
- * 
- * @author Deep Dhillon
- * @date November 06, 2017
- * @bug No known bugs
- */
-
-#ifndef FIXED_MEMORY_ALLOCATORPOOL_H
-#define FIXED_MEMORY_ALLOCATORPOOL_H
-
-#include "Allocator.h"
-
-using namespace wlp;
-
-template<int tblockSize, int tnumBlocks>
-class StaticAllocatorPool : public Allocator {
-public:
-<<<<<<< HEAD
-    StaticAllocatorPool() : Allocator(tblockSize, m_memory, tblockSize * tnumBlocks), Allocator::STATIC
-
-    ){}
-=======
-    StaticAllocatorPool() : Allocator(tblockSize, m_memory, tblockSize * tnumBlocks, Allocator::STATIC){}
->>>>>>> ee6fcf91
-private:
-    char m_memory[tblockSize * tnumBlocks];
-};
-
-#endif //FIXED_MEMORY_ALLOCATORPOOL_H
+/**
+ * @file StaticAllocatorPool.h
+ * @brief Template class to create static memory pools
+ *
+ * This class is a generalization of the @code Allocator @endcode class and can be used for
+ * convenience
+ *
+ * @author Deep Dhillon
+ * @date November 06, 2017
+ * @bug No known bugs
+ */
+
+#ifndef FIXED_MEMORY_ALLOCATORPOOL_H
+#define FIXED_MEMORY_ALLOCATORPOOL_H
+
+#include "Allocator.h"
+
+using namespace wlp;
+
+template<int tblockSize, int tnumBlocks>
+class StaticAllocatorPool : public Allocator {
+public:
+    StaticAllocatorPool() : Allocator(tblockSize, m_memory, tblockSize * tnumBlocks, Allocator::STATIC){}
+private:
+    char m_memory[tblockSize * tnumBlocks];
+};
+
+#endif //FIXED_MEMORY_ALLOCATORPOOL_H