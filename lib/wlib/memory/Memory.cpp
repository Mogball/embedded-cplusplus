--- conflicted
+++ resolved
@@ -1,483 +1,465 @@
-/**
- * @file Memory.cpp
- * @brief Implementation of Memory functions
- *
- * @author Deep Dhillon
- * @date November 19, 2017
- * @bug No known bugs
- */
-
-#include <string.h>
-
-#include "Memory.h"
-#include "StaticAllocatorPool.h"
-#include "DynamicAllocatorPool.h"
-
-#include "../Wlib.h"
-#include "../utility/Math.h"
-
-using namespace wlp;
-
-<<<<<<< HEAD
-static constexpr size_type required_extra_buffer = sizeof(Allocator *);
-static constexpr uint8_t OBJECT_INFO_BUFFER = 2;
-=======
-static constexpr size_type REQUIRED_EXTRA_BUFFER = sizeof(__Allocator *);
->>>>>>> 51bedc40
-
-/**
- * This class restricts the size of blocks as the power of 2 gets bigger
- */
-class RestrictSize {
-    static constexpr uint16_t numRestrictions = 3;      // number of restrictions imposed
-    static constexpr uint16_t powOffsetFromZero = 9;    // which pow of 2 to start restriction from
-
-    static constexpr uint16_t restrictions[numRestrictions] = {
-            300, 400, 500
-    };
-
-public:
-    /**
-     * If the @p blockSize is smaller within restriction range, apply restrictions
-     * otherwise return the same block
-     *
-     * @tparam pow current power of 2
-     * @tparam blockSize current size of a memory block
-     * @return a memory block that is restricted
-     */
-    template<size_type pow, size32_type blockSize>
-    static constexpr inline size32_type apply() {
-        return (pow >= powOffsetFromZero &&
-                pow < (powOffsetFromZero + numRestrictions)) ? restrictions[pow - powOffsetFromZero]
-                                                             : blockSize;
-    }
-};
-
-static __Allocator *__allocators[MAX_ALLOCATORS];
-int MemoryInitDestroy::m_srefCount = 0;
-
-/**
- * Creates and initializes the memory management. It creates the memory based
- * on configurations set up in @code MemoryConfiguration.h @endcode file
- */
-void memory_init();
-
-/**
- * Deletes and disposes the allocations done internally. If a pool is used it
- * promises to deallocates any pending allocations even if @code free @endcode
- * is not used
- */
-void memory_destroy();
-
-MemoryInitDestroy::MemoryInitDestroy() {
-    if (m_srefCount++ == 0) { memory_init(); }
-}
-
-MemoryInitDestroy::~MemoryInitDestroy() {
-    if (--m_srefCount == 0) { memory_destroy(); }
-}
-
-/**
- * Template struct to create allocators. This recursively creates allocators and hence makes
- * a memory pool. This is the recursive step of the process
- *
- * @tparam powStart starting power of 2 for memory of Allocator
- * @tparam from number to start from
- * @tparam to number to end at
- */
-template<uint16_t powStart, uint16_t from, uint16_t to>
-struct insert {
-    /**
-     * Insert either static or dynamic memory blocks
-     */
-    static void apply() {
-        constexpr size_type curr_pow = from + powStart;
-        constexpr size32_type blockSize = RestrictSize::apply<curr_pow, pow_const<size32_type>(2, curr_pow)>();
-
-#if defined(DYNAMIC_POOL)
-        __allocators[from] = new DynamicAllocatorPool<blockSize, NUM_BLOCKS>();
-#elif defined(STATIC_POOL)
-        _allocators[from] = new StaticAllocatorPool<blockSize, NUM_BLOCKS>();
-#endif
-        insert<powStart, from + 1, to>::apply();
-    }
-};
-
-/**
- * Template struct to create allocators. This recursively creates allocators and hence makes
- * a memory pool. This is the terminal step
- *
- * @tparam powStart starting power of 2 for memory of Allocator
- * @tparam from number to start from
- * @tparam to number to end at
- */
-template<uint16_t powStart, uint16_t from>
-struct insert<powStart, from, from> {
-    /**
-     * Insert either static or dynamic memory blocks
-     */
-    static void apply() {
-        constexpr size_type curr_pow = from + powStart;
-        constexpr size32_type blockSize = RestrictSize::apply<curr_pow, pow_const<size32_type>(2, curr_pow)>();
-
-#if defined(DYNAMIC_POOL)
-        __allocators[from] = new DynamicAllocatorPool<blockSize, NUM_BLOCKS>();
-#elif defined(STATIC_POOL)
-        _allocators[from] = new StaticAllocatorPool<blockSize, NUM_BLOCKS>();
-#endif
-    }
-};
-
-void memory_init() {
-    // smallest pow of 2 a block can be created
-    constexpr auto powStart = log2_const<size_type>(REQUIRED_EXTRA_BUFFER) + 1;
-    insert<powStart, 0, MAX_ALLOCATORS - 1>::apply();
-}
-
-void memory_destroy() {
-    for (auto &allocator : __allocators) {
-        if (allocator == nullptr) {
-            break;
-        }
-        delete allocator;
-        allocator = nullptr;
-    }
-}
-
-/**
- * Return an allocator instance matching the size provided
- *
- * @param size allocator blocks size
- * @return Allocator instance or nullptr if no allocator exists
- */
-static inline __Allocator *find_allocator(size32_type size) {
-    for (auto &allocator : __allocators) {
-        if (allocator == nullptr) {
-            break;
-        }
-
-#if defined(DYNAMIC_POOL) || defined(STATIC_POOL)
-        if (allocator->getBlockSize() >= size) {
-            return allocator;
-        }
-#else
-        if (_allocator->GetBlockSize() == size)
-            return _allocator;
-#endif
-    }
-
-    return nullptr;
-}
-
-/**
- * Insert an Allocator instance into the array
- *
- * @param new_allocator an Allocator instance
- * @return true or false based on if insertion is successful
- */
-static inline bool insert_allocator(__Allocator *new_allocator) {
-    for (auto &allocator : __allocators) {
-        if (allocator == nullptr) {
-            allocator = new_allocator;
-            return true;
-        }
-    }
-
-    return false;
-}
-
-/**
- * Stored a pointer to the Allocator instance within the block region
- *
- * @param block a pointer to the raw memory block
- * @param allocator allocator to set
- * @return a pointer to the client's area within the block
- */
-static inline void *set_block_allocator(void *block, __Allocator *allocator) {
-    // Cast the raw block memory to a Allocator pointer
-    auto **pAllocatorInBlock = static_cast<__Allocator **>(block);
-
-    // Write the size into the memory block
-    *pAllocatorInBlock = allocator;
-
-    // Advance the pointer past the Allocator* block size and return a pointer to
-    // the client's memory region
-    return ++pAllocatorInBlock;
-}
-
-/**
- * Returns the next higher powers of two. For instance, pass in 12 and
- * the value returned would be 16
- *
- * @tparam T is any class
- * @param k value for which the higher power of two will be returned
- * @return the next higher power of two based on the input k
- */
-template<typename T>
-T nextHigher(T k) {
-    k--;
-    for (size_t i = 1; i < sizeof(T) * BYTE_SIZE; i <<= 1) {
-        k |= (k >> i);
-    }
-    return k + 1;
-}
-
-/**
- * Get an Allocator instance based upon the client's requested block size.
- * If there is no such Allocator available, create a new one
- *
- * @param size client's requested block size
- * @param anObject specify if the memory will be used object(s) or fundamental types
- * @return an allocator instance that handles the block size
- */
-<<<<<<< HEAD
-Allocator *memory_get_allocator(size32_type size, bool anObject) {
-=======
-__Allocator *memory_get_allocator(size32_type size) {
->>>>>>> 51bedc40
-    // Based on the size, find the next higher powers of two value.
-    // Add REQUIRED_EXTRA_BUFFER to the requested block size to hold the size
-    // of an Allocator* within the block memory region. Most blocks are powers of two,
-    // however some common allocator block sizes can be explicitly defined
-    // to minimize wasted storage. This offers application specific tuning.
-    // These restrictions can only imposed if no pool is being used
-
-    size32_type blockSize = size + REQUIRED_EXTRA_BUFFER;
-
-    if (anObject)
-        blockSize += OBJECT_INFO_BUFFER;
-
-
-#if !defined(DYNAMIC_POOL) && !defined(STATIC_POOL)
-    // set custom blocks if pool is not used
-
-    if (blockSize > 256 && blockSize <= 396)
-        blockSize = 396;
-    else if (blockSize > 512 && blockSize <= 768)
-        blockSize = 768;
-    else
-        blockSize = nextHigher<size_t>(blockSize);
-#endif
-
-    __Allocator *allocator = find_allocator(blockSize);
-
-#if !defined(DYNAMIC_POOL) && !defined(STATIC_POOL)
-    if (allocator == nullptr){
-        // Create a new allocator to handle blocks of the size required
-        allocator = new Allocator(blockSize);
-
-        // Insert allocator into array
-        if (!insert_allocator(allocator))
-            return nullptr;
-    }
-#endif
-
-    return allocator;
-}
-
-/**
- * Allocates a memory block of the requested size. The blocks are created from
- * the fixed block allocators
- *
- * @param size the client's requested size of the block
- * @param anObject specify if the memory will be used object(s) or fundamental types
- * @return a pointer to the memory block
- */
-void *__memory_alloc(size32_type size, bool anObject) {
-    // Allocate a raw memory block
-<<<<<<< HEAD
-    Allocator *allocator = memory_get_allocator(size, anObject);
-=======
-    __Allocator *allocator = memory_get_allocator(size);
->>>>>>> 51bedc40
-
-    // if not enough sizes available
-    if (allocator == nullptr) {
-        return nullptr;
-    }
-
-    void *blockMemoryPtr = allocator->allocate();
-
-    // if not enough quantity of that particular size available
-    if (blockMemoryPtr == nullptr) {
-        // check if higher sizes have some blocks available and
-        // give a block from them if available
-<<<<<<< HEAD
-        size32_type currBlockSize = allocator->GetBlockSize();
-        if (currBlockSize < _allocators[MAX_ALLOCATORS - 1]->GetBlockSize()) {
-            return __memory_alloc(currBlockSize + 1, anObject);
-=======
-        size32_type currBlockSize = allocator->getBlockSize();
-        if (currBlockSize < __allocators[MAX_ALLOCATORS - 1]->getBlockSize()) {
-            return __memory_alloc(currBlockSize + 1);
->>>>>>> 51bedc40
-        }
-
-        return nullptr;
-    }
-
-    // Set the block Allocator* within the raw memory block region
-    void *clientsMemoryPtr = set_block_allocator(blockMemoryPtr, allocator);
-    return clientsMemoryPtr;
-}
-
-/**
- * Gets the size of the memory block stored within the block
- *
- * @param block a pointer to the client's memory block
- * @return The original allocator instance stored in the memory block
- */
-static inline __Allocator *get_block_allocator(void *block) {
-    // Cast the client memory to a Allocator pointer
-    auto **pAllocatorInBlock = static_cast<__Allocator **>(block);
-
-    // Back up one Allocator* position to get the stored allocator instance
-    pAllocatorInBlock--;
-
-    // Return the allocator instance stored within the memory block
-    return *pAllocatorInBlock;
-}
-
-/**
- * The raw memory block pointer given a client's memory pointer
- *
- * @param block a pointer to the client's memory block
- * @return A pointer to the original raw memory block
- */
-static inline void *get_block_ptr(void *block) {
-    // Cast the client memory to a Allocator* pointer
-    auto **pAllocatorInBlock = static_cast<__Allocator **>(block);
-
-    // Back up one Allocator* position and return the original raw memory block pointer
-    return --pAllocatorInBlock;
-}
-
-/**
- * Frees a memory block previously allocated with @code __memory_alloc @endcode. The blocks are
- * returned to the fixed block allocator that originally created it
- *
- * @param ptr a pointer to a block created with __memory_alloc
- */
-void __memory_free(void *ptr) {
-    if (ptr == nullptr) {
-        return;
-    }
-
-    // Extract the original allocator instance from the caller's block pointer
-    __Allocator *allocator = get_block_allocator(ptr);
-
-    // Convert the client pointer into the original raw block pointer
-    void *blockPtr = get_block_ptr(ptr);
-
-    // Deallocate the block
-    allocator->deallocate(blockPtr);
-}
-
-/**
- * Reallocates a memory block previously allocated with @code __memory_alloc @endcode
- *
- * @param oldMem a pointer to a block created with @code __memory_alloc @endcode
- * @param size the client requested block size
- * @return pointer to new memory block
- */
-void *__memory_realloc(void *oldMem, size32_type size) {
-    if (oldMem == nullptr) {
-        return __memory_alloc(size, false);
-    }
-
-    if (size == 0) {
-        __memory_free(oldMem);
-        return nullptr;
-    } else {
-        // Create a new memory block
-        void *newMem = __memory_alloc(size, false);
-        if (newMem != nullptr) {
-            // Get the original allocator instance from the old memory block
-            __Allocator *oldAllocator = get_block_allocator(oldMem);
-            size_type oldSize = oldAllocator->getBlockSize() - sizeof(__Allocator *);
-
-            // Copy the bytes from the old memory block into the new (as much as will fit)
-            memcpy(newMem, oldMem, (oldSize < size) ? oldSize : size);
-
-            // Free the old memory block
-            __memory_free(oldMem);
-
-            // Return the client pointer to the new memory block
-            return newMem;
-        }
-        return nullptr;
-    }
-}
-
-size32_type getTotalMemoryUsed() {
-    size32_type totalMemory = 0;
-
-    for (auto &_allocator : __allocators) {
-        totalMemory += _allocator->getNumAllocations() * _allocator->getBlockSize();
-    }
-
-    return totalMemory;
-}
-
-
-size32_type getTotalMemoryAvailable() {
-    size32_type totalMemory = 0;
-
-    for (auto &_allocator : __allocators) {
-        totalMemory += _allocator->getTotalBlocks() * _allocator->getBlockSize();
-    }
-
-    return totalMemory;
-}
-
-bool isSizeAvailable(size32_type blockSize) {
-    for (auto &_allocator : __allocators) {
-        if (_allocator->getBlockSize() == blockSize) {
-            return true;
-        }
-    }
-
-    return false;
-}
-
-bool isSizeMemAvailable(size32_type blockSize) {
-    for (auto &_allocator : __allocators) {
-        if (_allocator->getBlockSize() == blockSize) {
-            uint32_t totalMemAvail = _allocator->getTotalBlocks() * _allocator->getBlockSize();
-            uint32_t totalMemUsed = _allocator->getNumAllocations() * _allocator->getBlockSize();
-            return totalMemAvail - totalMemUsed != 0;
-        }
-    }
-    return false;
-}
-
-uint16_t getNumBlocksAvailable(size32_type blockSize) {
-    uint16_t numBlockAvail = 0;
-
-    for (auto &_allocator : __allocators) {
-        if (_allocator->getBlockSize() == blockSize) {
-            uint32_t totalMemAvail = _allocator->getTotalBlocks() * _allocator->getBlockSize();
-            uint32_t totalMemUsed = _allocator->getNumAllocations() * _allocator->getBlockSize();
-            numBlockAvail += (totalMemAvail - totalMemUsed) / blockSize;
-        }
-    }
-
-    return numBlockAvail;
-}
-
-uint16_t getNumBlocks() {
-    return NUM_BLOCKS;
-}
-
-uint16_t getMaxAllocations() {
-    return MAX_ALLOCATORS;
-}
-
-size_type getSmallestBlockSize() {
-    return static_cast<size_type>(pow_const(2, log2_const<size_type>(REQUIRED_EXTRA_BUFFER) + 1));
-}
-
-size32_type getFixedMemorySize(void *ptr) {
-    __Allocator *allocator = get_block_allocator(ptr);
-    return allocator->getBlockSize();
-}
+/**
+ * @file Memory.cpp
+ * @brief Implementation of Memory functions
+ *
+ * @author Deep Dhillon
+ * @date November 19, 2017
+ * @bug No known bugs
+ */
+
+#include <string.h>
+
+#include "Memory.h"
+#include "StaticAllocatorPool.h"
+#include "DynamicAllocatorPool.h"
+
+#include "../Wlib.h"
+#include "../utility/Math.h"
+
+using namespace wlp;
+
+static constexpr uint8_t OBJECT_INFO_BUFFER = 2; // 2 bytes to store object info
+static constexpr size_type REQUIRED_EXTRA_BUFFER = sizeof(__Allocator *);
+
+/**
+ * This class restricts the size of blocks as the power of 2 gets bigger
+ */
+class RestrictSize {
+    static constexpr uint16_t numRestrictions = 3;      // number of restrictions imposed
+    static constexpr uint16_t powOffsetFromZero = 9;    // which pow of 2 to start restriction from
+
+    static constexpr uint16_t restrictions[numRestrictions] = {
+            300, 400, 500
+    };
+
+public:
+    /**
+     * If the @p blockSize is smaller within restriction range, apply restrictions
+     * otherwise return the same block
+     *
+     * @tparam pow current power of 2
+     * @tparam blockSize current size of a memory block
+     * @return a memory block that is restricted
+     */
+    template<size_type pow, size32_type blockSize>
+    static constexpr inline size32_type apply() {
+        return (pow >= powOffsetFromZero &&
+                pow < (powOffsetFromZero + numRestrictions)) ? restrictions[pow - powOffsetFromZero]
+                                                             : blockSize;
+    }
+};
+
+static __Allocator *__allocators[MAX_ALLOCATORS];
+int MemoryInitDestroy::m_srefCount = 0;
+
+/**
+ * Creates and initializes the memory management. It creates the memory based
+ * on configurations set up in @code MemoryConfiguration.h @endcode file
+ */
+void memory_init();
+
+/**
+ * Deletes and disposes the allocations done internally. If a pool is used it
+ * promises to deallocates any pending allocations even if @code free @endcode
+ * is not used
+ */
+void memory_destroy();
+
+MemoryInitDestroy::MemoryInitDestroy() {
+    if (m_srefCount++ == 0) { memory_init(); }
+}
+
+MemoryInitDestroy::~MemoryInitDestroy() {
+    if (--m_srefCount == 0) { memory_destroy(); }
+}
+
+/**
+ * Template struct to create allocators. This recursively creates allocators and hence makes
+ * a memory pool. This is the recursive step of the process
+ *
+ * @tparam powStart starting power of 2 for memory of Allocator
+ * @tparam from number to start from
+ * @tparam to number to end at
+ */
+template<uint16_t powStart, uint16_t from, uint16_t to>
+struct insert {
+    /**
+     * Insert either static or dynamic memory blocks
+     */
+    static void apply() {
+        constexpr size_type curr_pow = from + powStart;
+        constexpr size32_type blockSize = RestrictSize::apply<curr_pow, pow_const<size32_type>(2, curr_pow)>();
+
+#if defined(DYNAMIC_POOL)
+        __allocators[from] = new DynamicAllocatorPool<blockSize, NUM_BLOCKS>();
+#elif defined(STATIC_POOL)
+        _allocators[from] = new StaticAllocatorPool<blockSize, NUM_BLOCKS>();
+#endif
+        insert<powStart, from + 1, to>::apply();
+    }
+};
+
+/**
+ * Template struct to create allocators. This recursively creates allocators and hence makes
+ * a memory pool. This is the terminal step
+ *
+ * @tparam powStart starting power of 2 for memory of Allocator
+ * @tparam from number to start from
+ * @tparam to number to end at
+ */
+template<uint16_t powStart, uint16_t from>
+struct insert<powStart, from, from> {
+    /**
+     * Insert either static or dynamic memory blocks
+     */
+    static void apply() {
+        constexpr size_type curr_pow = from + powStart;
+        constexpr size32_type blockSize = RestrictSize::apply<curr_pow, pow_const<size32_type>(2, curr_pow)>();
+
+#if defined(DYNAMIC_POOL)
+        __allocators[from] = new DynamicAllocatorPool<blockSize, NUM_BLOCKS>();
+#elif defined(STATIC_POOL)
+        _allocators[from] = new StaticAllocatorPool<blockSize, NUM_BLOCKS>();
+#endif
+    }
+};
+
+void memory_init() {
+    // smallest pow of 2 a block can be created
+    constexpr auto powStart = log2_const<size_type>(REQUIRED_EXTRA_BUFFER) + 1;
+    insert<powStart, 0, MAX_ALLOCATORS - 1>::apply();
+}
+
+void memory_destroy() {
+    for (auto &allocator : __allocators) {
+        if (allocator == nullptr) {
+            break;
+        }
+        delete allocator;
+        allocator = nullptr;
+    }
+}
+
+/**
+ * Return an allocator instance matching the size provided
+ *
+ * @param size allocator blocks size
+ * @return Allocator instance or nullptr if no allocator exists
+ */
+static inline __Allocator *find_allocator(size32_type size) {
+    for (auto &allocator : __allocators) {
+        if (allocator == nullptr) {
+            break;
+        }
+
+#if defined(DYNAMIC_POOL) || defined(STATIC_POOL)
+        if (allocator->getBlockSize() >= size) {
+            return allocator;
+        }
+#else
+        if (_allocator->GetBlockSize() == size)
+            return _allocator;
+#endif
+    }
+
+    return nullptr;
+}
+
+/**
+ * Insert an Allocator instance into the array
+ *
+ * @param new_allocator an Allocator instance
+ * @return true or false based on if insertion is successful
+ */
+static inline bool insert_allocator(__Allocator *new_allocator) {
+    for (auto &allocator : __allocators) {
+        if (allocator == nullptr) {
+            allocator = new_allocator;
+            return true;
+        }
+    }
+
+    return false;
+}
+
+/**
+ * Stored a pointer to the Allocator instance within the block region
+ *
+ * @param block a pointer to the raw memory block
+ * @param allocator allocator to set
+ * @return a pointer to the client's area within the block
+ */
+static inline void *set_block_allocator(void *block, __Allocator *allocator) {
+    // Cast the raw block memory to a Allocator pointer
+    auto **pAllocatorInBlock = static_cast<__Allocator **>(block);
+
+    // Write the size into the memory block
+    *pAllocatorInBlock = allocator;
+
+    // Advance the pointer past the Allocator* block size and return a pointer to
+    // the client's memory region
+    return ++pAllocatorInBlock;
+}
+
+/**
+ * Returns the next higher powers of two. For instance, pass in 12 and
+ * the value returned would be 16
+ *
+ * @tparam T is any class
+ * @param k value for which the higher power of two will be returned
+ * @return the next higher power of two based on the input k
+ */
+template<typename T>
+T nextHigher(T k) {
+    k--;
+    for (size_t i = 1; i < sizeof(T) * BYTE_SIZE; i <<= 1) {
+        k |= (k >> i);
+    }
+    return k + 1;
+}
+
+/**
+ * Get an Allocator instance based upon the client's requested block size.
+ * If there is no such Allocator available, create a new one
+ *
+ * @param size client's requested block size
+ * @param anObject specify if the memory will be used object(s) or fundamental types
+ * @return an allocator instance that handles the block size
+ */
+__Allocator *memory_get_allocator(size32_type size, bool anObject) {
+    // Based on the size, find the next higher powers of two value.
+    // Add REQUIRED_EXTRA_BUFFER to the requested block size to hold the size
+    // of an Allocator* within the block memory region. Most blocks are powers of two,
+    // however some common allocator block sizes can be explicitly defined
+    // to minimize wasted storage. This offers application specific tuning.
+    // These restrictions can only imposed if no pool is being used
+
+    size32_type blockSize = size + REQUIRED_EXTRA_BUFFER;
+
+    if (anObject)
+        blockSize += OBJECT_INFO_BUFFER;
+
+
+#if !defined(DYNAMIC_POOL) && !defined(STATIC_POOL)
+    // set custom blocks if pool is not used
+
+    if (blockSize > 256 && blockSize <= 396)
+        blockSize = 396;
+    else if (blockSize > 512 && blockSize <= 768)
+        blockSize = 768;
+    else
+        blockSize = nextHigher<size_t>(blockSize);
+#endif
+
+    __Allocator *allocator = find_allocator(blockSize);
+
+#if !defined(DYNAMIC_POOL) && !defined(STATIC_POOL)
+    if (allocator == nullptr){
+        // Create a new allocator to handle blocks of the size required
+        allocator = new Allocator(blockSize);
+
+        // Insert allocator into array
+        if (!insert_allocator(allocator))
+            return nullptr;
+    }
+#endif
+
+    return allocator;
+}
+
+/**
+ * Allocates a memory block of the requested size. The blocks are created from
+ * the fixed block allocators
+ *
+ * @param size the client's requested size of the block
+ * @param anObject specify if the memory will be used object(s) or fundamental types
+ * @return a pointer to the memory block
+ */
+void *__memory_alloc(size32_type size, bool anObject) {
+    // Allocate a raw memory block
+    __Allocator *allocator = memory_get_allocator(size, anObject);
+
+    // if not enough sizes available
+    if (allocator == nullptr) {
+        return nullptr;
+    }
+
+    void *blockMemoryPtr = allocator->allocate();
+
+    // if not enough quantity of that particular size available
+    if (blockMemoryPtr == nullptr) {
+        // check if higher sizes have some blocks available and
+        // give a block from them if available
+        size32_type currBlockSize = allocator->getBlockSize();
+        if (currBlockSize < __allocators[MAX_ALLOCATORS - 1]->getBlockSize()) {
+            return __memory_alloc(currBlockSize + 1, anObject);
+        }
+
+        return nullptr;
+    }
+
+    // Set the block Allocator* within the raw memory block region
+    void *clientsMemoryPtr = set_block_allocator(blockMemoryPtr, allocator);
+    return clientsMemoryPtr;
+}
+
+/**
+ * Gets the size of the memory block stored within the block
+ *
+ * @param block a pointer to the client's memory block
+ * @return The original allocator instance stored in the memory block
+ */
+static inline __Allocator *get_block_allocator(void *block) {
+    // Cast the client memory to a Allocator pointer
+    auto **pAllocatorInBlock = static_cast<__Allocator **>(block);
+
+    // Back up one Allocator* position to get the stored allocator instance
+    pAllocatorInBlock--;
+
+    // Return the allocator instance stored within the memory block
+    return *pAllocatorInBlock;
+}
+
+/**
+ * The raw memory block pointer given a client's memory pointer
+ *
+ * @param block a pointer to the client's memory block
+ * @return A pointer to the original raw memory block
+ */
+static inline void *get_block_ptr(void *block) {
+    // Cast the client memory to a Allocator* pointer
+    auto **pAllocatorInBlock = static_cast<__Allocator **>(block);
+
+    // Back up one Allocator* position and return the original raw memory block pointer
+    return --pAllocatorInBlock;
+}
+
+/**
+ * Frees a memory block previously allocated with @code __memory_alloc @endcode. The blocks are
+ * returned to the fixed block allocator that originally created it
+ *
+ * @param ptr a pointer to a block created with __memory_alloc
+ */
+void __memory_free(void *ptr) {
+    if (ptr == nullptr) {
+        return;
+    }
+
+    // Extract the original allocator instance from the caller's block pointer
+    __Allocator *allocator = get_block_allocator(ptr);
+
+    // Convert the client pointer into the original raw block pointer
+    void *blockPtr = get_block_ptr(ptr);
+
+    // Deallocate the block
+    allocator->deallocate(blockPtr);
+}
+
+/**
+ * Reallocates a memory block previously allocated with @code __memory_alloc @endcode
+ *
+ * @param oldMem a pointer to a block created with @code __memory_alloc @endcode
+ * @param size the client requested block size
+ * @return pointer to new memory block
+ */
+void *__memory_realloc(void *oldMem, size32_type size) {
+    if (oldMem == nullptr) {
+        return __memory_alloc(size, false);
+    }
+
+    if (size == 0) {
+        __memory_free(oldMem);
+        return nullptr;
+    } else {
+        // Create a new memory block
+        void *newMem = __memory_alloc(size, false);
+        if (newMem != nullptr) {
+            // Get the original allocator instance from the old memory block
+            __Allocator *oldAllocator = get_block_allocator(oldMem);
+            size_type oldSize = oldAllocator->getBlockSize() - sizeof(__Allocator *);
+
+            // Copy the bytes from the old memory block into the new (as much as will fit)
+            memcpy(newMem, oldMem, (oldSize < size) ? oldSize : size);
+
+            // Free the old memory block
+            __memory_free(oldMem);
+
+            // Return the client pointer to the new memory block
+            return newMem;
+        }
+        return nullptr;
+    }
+}
+
+size32_type getTotalMemoryUsed() {
+    size32_type totalMemory = 0;
+
+    for (auto &_allocator : __allocators) {
+        totalMemory += _allocator->getNumAllocations() * _allocator->getBlockSize();
+    }
+
+    return totalMemory;
+}
+
+
+size32_type getTotalMemoryAvailable() {
+    size32_type totalMemory = 0;
+
+    for (auto &_allocator : __allocators) {
+        totalMemory += _allocator->getTotalBlocks() * _allocator->getBlockSize();
+    }
+
+    return totalMemory;
+}
+
+bool isSizeAvailable(size32_type blockSize) {
+    for (auto &_allocator : __allocators) {
+        if (_allocator->getBlockSize() == blockSize) {
+            return true;
+        }
+    }
+
+    return false;
+}
+
+bool isSizeMemAvailable(size32_type blockSize) {
+    for (auto &_allocator : __allocators) {
+        if (_allocator->getBlockSize() == blockSize) {
+            uint32_t totalMemAvail = _allocator->getTotalBlocks() * _allocator->getBlockSize();
+            uint32_t totalMemUsed = _allocator->getNumAllocations() * _allocator->getBlockSize();
+            return totalMemAvail - totalMemUsed != 0;
+        }
+    }
+    return false;
+}
+
+uint16_t getNumBlocksAvailable(size32_type blockSize) {
+    uint16_t numBlockAvail = 0;
+
+    for (auto &_allocator : __allocators) {
+        if (_allocator->getBlockSize() == blockSize) {
+            uint32_t totalMemAvail = _allocator->getTotalBlocks() * _allocator->getBlockSize();
+            uint32_t totalMemUsed = _allocator->getNumAllocations() * _allocator->getBlockSize();
+            numBlockAvail += (totalMemAvail - totalMemUsed) / blockSize;
+        }
+    }
+
+    return numBlockAvail;
+}
+
+uint16_t getNumBlocks() {
+    return NUM_BLOCKS;
+}
+
+uint16_t getMaxAllocations() {
+    return MAX_ALLOCATORS;
+}
+
+size_type getSmallestBlockSize() {
+    return static_cast<size_type>(pow_const(2, log2_const<size_type>(REQUIRED_EXTRA_BUFFER) + 1));
+}
+
+size32_type getFixedMemorySize(void *ptr) {
+    __Allocator *allocator = get_block_allocator(ptr);
+    return allocator->getBlockSize();
+}